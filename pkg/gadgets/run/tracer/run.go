// Copyright 2023 The Inspektor Gadget authors
//
// Licensed under the Apache License, Version 2.0 (the "License");
// you may not use this file except in compliance with the License.
// You may obtain a copy of the License at
//
//     http://www.apache.org/licenses/LICENSE-2.0
//
// Unless required by applicable law or agreed to in writing, software
// distributed under the License is distributed on an "AS IS" BASIS,
// WITHOUT WARRANTIES OR CONDITIONS OF ANY KIND, either express or implied.
// See the License for the specific language governing permissions and
// limitations under the License.

package tracer

import (
	"bytes"
	"fmt"
	"reflect"
	"strings"
	"unsafe"

	"github.com/cilium/ebpf"
	"github.com/cilium/ebpf/btf"
	"github.com/sirupsen/logrus"
	"gopkg.in/yaml.v3"
	"oras.land/oras-go/v2"
	k8syaml "sigs.k8s.io/yaml"

	"github.com/inspektor-gadget/inspektor-gadget/pkg/columns"
	columns_json "github.com/inspektor-gadget/inspektor-gadget/pkg/columns/formatter/json"
	gadgetregistry "github.com/inspektor-gadget/inspektor-gadget/pkg/gadget-registry"
	"github.com/inspektor-gadget/inspektor-gadget/pkg/gadgets"
	"github.com/inspektor-gadget/inspektor-gadget/pkg/gadgets/run/types"
	"github.com/inspektor-gadget/inspektor-gadget/pkg/logger"
	"github.com/inspektor-gadget/inspektor-gadget/pkg/oci_helper"
	"github.com/inspektor-gadget/inspektor-gadget/pkg/params"
	"github.com/inspektor-gadget/inspektor-gadget/pkg/parser"
	eventtypes "github.com/inspektor-gadget/inspektor-gadget/pkg/types"
	"github.com/inspektor-gadget/inspektor-gadget/pkg/utils/experimental"
)

const (
	ProgramContent  = "prog"
	ParamDefinition = "definition"
<<<<<<< HEAD
	ParamWasm       = "wasm"
=======
	OCIImage        = "oci-image"
>>>>>>> 77c70b3a
	printMapPrefix  = "print_"
)

type GadgetDesc struct{}

func (g *GadgetDesc) Name() string {
	return "run"
}

func (g *GadgetDesc) Category() string {
	return gadgets.CategoryNone
}

func (g *GadgetDesc) Type() gadgets.GadgetType {
	// Currently trace only
	return gadgets.TypeTrace
}

func (g *GadgetDesc) Description() string {
	return "Run a containerized gadget"
}

func (g *GadgetDesc) ParamDescs() params.ParamDescs {
	return params.ParamDescs{
		{
			Key:         ProgramContent,
			Title:       "eBPF program",
			Description: "Compiled eBPF program",
			TypeHint:    params.TypeBytes,
		},
		{
			Key:         ParamDefinition,
			Title:       "Gadget definition",
			Description: "Gadget definition in yaml format",
			TypeHint:    params.TypeBytes,
		},
<<<<<<< HEAD
		{
			Key:         ParamWasm,
			Title:       "Wasm module",
			Description: "Wasm user space module",
			TypeHint:    params.TypeBytes,
=======
		// Hardcoded for now
		{
			Key:          "authfile",
			Title:        "Auth file",
			DefaultValue: oci_helper.DefaultAuthFile,
			TypeHint:     params.TypeString,
>>>>>>> 77c70b3a
		},
	}
}

func (g *GadgetDesc) Parser() parser.Parser {
	return nil
}

func getProgAndDefinition(params *params.Params, args []string) ([]byte, []byte, error) {
	// First check if things are passed as arguments
	progContent := params.Get(ProgramContent).AsBytes()
	definitionBytes := params.Get(ParamDefinition).AsBytes()

	// sanity checks to be sure --prog and --definition aren't used with an image
	if len(args) != 0 && (len(progContent) != 0 || len(definitionBytes) != 0) {
		return nil, nil, fmt.Errorf("arguments are not allowed when program or definition are provided")
	}

	if len(progContent) != 0 && len(definitionBytes) != 0 {
		return progContent, definitionBytes, nil
	}

	if len(progContent) != 0 || len(definitionBytes) != 0 {
		return nil, nil, fmt.Errorf("both program and definition must be provided")
	}

	// Fallback to image
	if len(args) != 1 {
		return nil, nil, fmt.Errorf("one argument expected: received %d", len(args))
	}
	image, err := oci_helper.NormalizeImage(args[0])
	if err != nil {
		return nil, nil, fmt.Errorf("normalize image: %w", err)
	}

	var imageStore oras.Target
	imageStore, err = oci_helper.GetLocalOciStore()
	if err != nil {
		logrus.Debugf("get oci store: %s", err)
		imageStore = oci_helper.GetMemoryStore()
	}
	authOpts := oci_helper.AuthOptions{
		AuthFile: params.Get("authfile").AsString(),
	}

	prog, err := oci_helper.GetEbpfProgram(imageStore, &authOpts, image)
	if err != nil {
		return nil, nil, fmt.Errorf("get ebpf program: %w", err)
	}
	if len(prog) == 0 {
		return nil, nil, fmt.Errorf("no program found in image")
	}

	def, err := oci_helper.GetDefinition(imageStore, &authOpts, image)
	if err != nil {
		return nil, nil, fmt.Errorf("get definition: %w", err)
	}
	if len(def) == 0 {
		return nil, nil, fmt.Errorf("no definition found in image")
	}

	return prog, def, nil
}

func (g *GadgetDesc) GetGadgetInfo(params *params.Params, args []string) (*types.GadgetInfo, error) {
	progContent, definitionBytes, err := getProgAndDefinition(params, args)
	if err != nil {
		return nil, fmt.Errorf("get ebpf program and definition: %w", err)
	}

	ret := &types.GadgetInfo{
		ProgContent: progContent,
	}
	if err := yaml.Unmarshal(definitionBytes, &ret.GadgetDefinition); err != nil {
		return nil, fmt.Errorf("unmarshaling definition: %w", err)
	}

	return ret, nil
}

func getUnderlyingType(tf *btf.Typedef) (btf.Type, error) {
	switch typedMember := tf.Type.(type) {
	case *btf.Typedef:
		return getUnderlyingType(typedMember)
	default:
		return typedMember, nil
	}
}

func loadSpec(progContent []byte) (*ebpf.CollectionSpec, error) {
	progReader := bytes.NewReader(progContent)
	spec, err := ebpf.LoadCollectionSpecFromReader(progReader)
	if err != nil {
		return nil, fmt.Errorf("loading spec: %w", err)
	}
	return spec, err
}

// getPrintMap returns the first map with a "print_" prefix. If not found returns nil.
func getPrintMap(spec *ebpf.CollectionSpec) *ebpf.MapSpec {
	for _, m := range spec.Maps {
		if m.Type != ebpf.RingBuf && m.Type != ebpf.PerfEventArray {
			continue
		}

		if !strings.HasPrefix(m.Name, printMapPrefix) {
			continue
		}

		return m
	}

	return nil
}

func getEventTypeBTF(progContent []byte) (*btf.Struct, error) {
	spec, err := loadSpec(progContent)
	if err != nil {
		return nil, err
	}

	// Look for gadgets with a "print_" map
	printMap := getPrintMap(spec)
	if printMap != nil {
		valueStruct, ok := printMap.Value.(*btf.Struct)
		if !ok {
			return nil, fmt.Errorf("BPF map %q does not have BTF info for values", printMap.Name)
		}

		return valueStruct, nil
	}

	return nil, fmt.Errorf("the gadget doesn't provide any compatible way to show information")
}

func getType(typ btf.Type) reflect.Type {
	switch typedMember := typ.(type) {
	case *btf.Array:
		arrType := getSimpleType(typedMember.Type)
		if arrType == nil {
			return nil
		}
		return reflect.ArrayOf(int(typedMember.Nelems), arrType)
	default:
		return getSimpleType(typ)
	}
}

func getSimpleType(typ btf.Type) reflect.Type {
	switch typedMember := typ.(type) {
	case *btf.Int:
		switch typedMember.Encoding {
		case btf.Signed:
			switch typedMember.Size {
			case 1:
				return reflect.TypeOf(int8(0))
			case 2:
				return reflect.TypeOf(int16(0))
			case 4:
				return reflect.TypeOf(int32(0))
			case 8:
				return reflect.TypeOf(int64(0))
			}
		case btf.Unsigned:
			switch typedMember.Size {
			case 1:
				return reflect.TypeOf(uint8(0))
			case 2:
				return reflect.TypeOf(uint16(0))
			case 4:
				return reflect.TypeOf(uint32(0))
			case 8:
				return reflect.TypeOf(uint64(0))
			}
		case btf.Bool:
			return reflect.TypeOf(bool(false))
		case btf.Char:
			return reflect.TypeOf(uint8(0))
		}
	case *btf.Float:
		switch typedMember.Size {
		case 4:
			return reflect.TypeOf(float32(0))
		case 8:
			return reflect.TypeOf(float64(0))
		}
	case *btf.Typedef:
		typ, _ := getUnderlyingType(typedMember)
		return getSimpleType(typ)
	}

	return nil
}

func addL3EndpointColumns(
	cols *columns.Columns[types.Event],
	name string,
	getEndpoint func(*types.Event) eventtypes.L3Endpoint,
) {
	cols.AddColumn(columns.Attributes{
		Name:     name + ".namespace",
		Template: "namespace",
	}, func(e *types.Event) any {
		return getEndpoint(e).Namespace
	})

	cols.AddColumn(columns.Attributes{
		Name: name + ".name",
	}, func(e *types.Event) any {
		return getEndpoint(e).Name
	})

	cols.AddColumn(columns.Attributes{
		Name: name + ".kind",
	}, func(e *types.Event) any {
		return string(getEndpoint(e).Kind)
	})

	cols.AddColumn(columns.Attributes{
		Name:     name + ".addr",
		Template: "ipaddr",
	}, func(e *types.Event) any {
		return getEndpoint(e).Addr
	})

	cols.AddColumn(columns.Attributes{
		Name:     name + ".v",
		Template: "ipversion",
	}, func(e *types.Event) any {
		return getEndpoint(e).Version
	})
}

func addL4EndpointColumns(
	cols *columns.Columns[types.Event],
	name string,
	getEndpoint func(*types.Event) eventtypes.L4Endpoint,
) {
	addL3EndpointColumns(cols, name, func(e *types.Event) eventtypes.L3Endpoint {
		return getEndpoint(e).L3Endpoint
	})

	cols.AddColumn(columns.Attributes{
		Name:     name + ".port",
		Template: "ipport",
	}, func(e *types.Event) any {
		return getEndpoint(e).Port
	})

	cols.AddColumn(columns.Attributes{
		Name:  name + ".proto",
		Width: 6,
	}, func(e *types.Event) any {
		return gadgets.ProtoString(int(getEndpoint(e).Proto))
	})
}

func (g *GadgetDesc) getColumns(prepareResult *types.GadgetInfo) (*columns.Columns[types.Event], error) {
	gadgetDefinition := prepareResult.GadgetDefinition
	eventType, err := getEventTypeBTF(prepareResult.ProgContent)
	if err != nil {
		return nil, fmt.Errorf("getting value struct: %w", err)
	}

	cols := types.GetColumns()

	colAttrs := map[string]columns.Attributes{}
	for _, col := range gadgetDefinition.ColumnsAttrs {
		colAttrs[col.Name] = col
	}

	fields := []columns.DynamicField{}

	l3endpointCounter := 0
	l4endpointCounter := 0
	wasmStringCounter := 0

	for _, member := range eventType.Members {
		member := member

		attrs, ok := colAttrs[member.Name]
		if !ok {
			continue
		}

		switch typedMember := member.Type.(type) {
		case *btf.Struct:
			switch typedMember.Name {
			case gadgets.L3EndpointTypeName:
				// Take the value here, otherwise it'll use the wrong value after
				// it's increased
				index := l3endpointCounter
				// Add the column that is enriched
				eventtypes.MustAddVirtualL3EndpointColumn(cols, attrs, func(e *types.Event) eventtypes.L3Endpoint {
					if len(e.L3Endpoints) == 0 {
						return eventtypes.L3Endpoint{}
					}
					return e.L3Endpoints[index].L3Endpoint
				})
				// Add a single column for each field in the endpoint
				addL3EndpointColumns(cols, member.Name, func(e *types.Event) eventtypes.L3Endpoint {
					if len(e.L3Endpoints) == 0 {
						return eventtypes.L3Endpoint{}
					}
					return e.L3Endpoints[index].L3Endpoint
				})
				l3endpointCounter++
				continue
			case gadgets.L4EndpointTypeName:
				// Take the value here, otherwise it'll use the wrong value after
				// it's increased
				index := l4endpointCounter
				// Add the column that is enriched
				eventtypes.MustAddVirtualL4EndpointColumn(cols, attrs, func(e *types.Event) eventtypes.L4Endpoint {
					if len(e.L4Endpoints) == 0 {
						return eventtypes.L4Endpoint{}
					}
					return e.L4Endpoints[index].L4Endpoint
				})
				// Add a single column for each field in the endpoint
				addL4EndpointColumns(cols, member.Name, func(e *types.Event) eventtypes.L4Endpoint {
					if len(e.L4Endpoints) == 0 {
						return eventtypes.L4Endpoint{}
					}
					return e.L4Endpoints[index].L4Endpoint
				})
				l4endpointCounter++
				continue
			}
		case *btf.Typedef:
			if typedMember.Name == gadgets.WasmStringTypeName {
				index := wasmStringCounter
				cols.MustAddColumn(
					attrs,
					func(e *types.Event) any {
						if len(e.WasmStrings) <= index {
							return ""
						}
						return e.WasmStrings[index]
					},
				)
				wasmStringCounter++
				continue
			}
		}

		rType := getType(member.Type)
		if rType == nil {
			continue
		}

		field := columns.DynamicField{
			Attributes: &attrs,
			// TODO: remove once this is part of attributes
			Template: attrs.Template,
			Type:     rType,
			Offset:   uintptr(member.Offset.Bytes()),
		}

		fields = append(fields, field)
	}

	base := func(ev *types.Event) unsafe.Pointer {
		return unsafe.Pointer(&ev.RawData[0])
	}
	if err := cols.AddFields(fields, base); err != nil {
		return nil, fmt.Errorf("adding fields: %w", err)
	}

	//if err := g.AddWasmColumns(params, cols); err != nil {
	//	return nil, fmt.Errorf("adding wasm columns: %w", err)
	//}

	return cols, nil
}

<<<<<<< HEAD
//func (g *GadgetDesc) AddWasmColumns(params *params.Params, cols *columns.Columns[types.Event]) error {
//	wasmProg := params.Get(ParamWasm).AsBytes()
//
//	// Choose the context to use for function calls.
//	ctx := context.Background()
//
//	// Create a new WebAssembly Runtime.
//	r := wazero.NewRuntime(ctx)
//	// TODO: When to close?
//	//defer r.Close(ctx) // This closes everything this Runtime created.
//
//	// Note: testdata/greet.go doesn't use WASI, but TinyGo needs it to
//	// implement functions such as panic.
//	wasi_snapshot_preview1.MustInstantiate(ctx, r)
//
//	// Instantiate a WebAssembly module that imports the "log" function defined
//	// in "env" and exports "memory" and functions we'll use in this example.
//	mod, err := r.Instantiate(ctx, wasmProg)
//	if err != nil {
//		return fmt.Errorf("instantiating module: %w", err)
//	}
//
//	// These are undocumented, but exported. See tinygo-org/tinygo#2788
//	malloc := mod.ExportedFunction("malloc")
//	free := mod.ExportedFunction("free")
//
//	defs := mod.ExportedFunctionDefinitions()
//
//	for name, _ := range defs {
//		if !strings.HasPrefix(name, "column_") {
//			continue
//		}
//
//		f := mod.ExportedFunction(name)
//
//		attrs := columns.Attributes{
//			Name:    strings.TrimPrefix(name, "column_"),
//			Width:   50,
//			Visible: true,
//			Order:   2000,
//		}
//
//		err := cols.AddColumn(attrs, func(ev *types.Event) any {
//			data := ev.RawData
//			lenData := uint64(len(data))
//
//			results, err := malloc.Call(ctx, lenData)
//			if err != nil {
//				fmt.Printf("error: %v\n", err)
//				return ""
//			}
//			inPtr := results[0]
//			// This pointer is managed by TinyGo, but TinyGo is unaware of external usage.
//			// So, we have to free it when finished
//			defer free.Call(ctx, inPtr)
//
//			// The pointer is a linear memory offset, which is where we write the name.
//			if !mod.Memory().Write(uint32(inPtr), data) {
//				fmt.Printf("Memory.Write(%d, %d) out of range of memory size %d\n",
//					inPtr, lenData, mod.Memory().Size())
//				return ""
//			}
//
//			// Finally, we get the greeting message "greet" printed. This shows how to
//			// read-back something allocated by TinyGo.
//			outPtrSize, err := f.Call(ctx, inPtr, lenData)
//			if err != nil {
//				fmt.Printf("f.Call error: %v\n", err)
//				return ""
//			}
//
//			outPtr := uint32(outPtrSize[0] >> 32)
//			outSize := uint32(outPtrSize[0])
//
//			// This pointer is managed by TinyGo, but TinyGo is unaware of external usage.
//			// So, we have to free it when finished
//			if outPtr != 0 {
//				defer free.Call(ctx, uint64(outPtr))
//			}
//
//			// The pointer is a linear memory offset, which is where we write the name.
//			bytes, ok := mod.Memory().Read(outPtr, outSize)
//			if !ok {
//				fmt.Printf("Memory.Read(%d, %d) out of range of memory size %d\n",
//					outPtr, outSize, mod.Memory().Size())
//			}
//
//			return string(bytes)
//		})
//		if err != nil {
//			return fmt.Errorf("adding column: %w", err)
//		}
//	}
//
//	return nil
//}

func (g *GadgetDesc) CustomParser(params *params.Params, args []string) (parser.Parser, error) {
	cols, err := g.getColumns(params, args)
=======
func (g *GadgetDesc) CustomParser(result *types.GadgetInfo) (parser.Parser, error) {
	cols, err := g.getColumns(result)
>>>>>>> 77c70b3a
	if err != nil {
		return nil, fmt.Errorf("getting columns: %w", err)
	}

	return parser.NewParser[types.Event](cols), nil
}

func (g *GadgetDesc) customJsonParser(result *types.GadgetInfo, options ...columns_json.Option) (*columns_json.Formatter[types.Event], error) {
	cols, err := g.getColumns(result)
	if err != nil {
		return nil, err
	}
	return columns_json.NewFormatter(cols.ColumnMap, options...), nil
}

func (g *GadgetDesc) JSONConverter(result *types.GadgetInfo, printer types.Printer) func(ev any) {
	formatter, err := g.customJsonParser(result)
	if err != nil {
		printer.Logf(logger.WarnLevel, "creating json formatter: %s", err)
		return nil
	}
	return func(ev any) {
		event := ev.(*types.Event)
		printer.Output(formatter.FormatEntry(event))
	}
}

func (g *GadgetDesc) JSONPrettyConverter(result *types.GadgetInfo, printer types.Printer) func(ev any) {
	formatter, err := g.customJsonParser(result, columns_json.WithPrettyPrint())
	if err != nil {
		printer.Logf(logger.WarnLevel, "creating json formatter: %s", err)
		return nil
	}
	return func(ev any) {
		event := ev.(*types.Event)
		printer.Output(formatter.FormatEntry(event))
	}
}

func (g *GadgetDesc) YAMLConverter(result *types.GadgetInfo, printer types.Printer) func(ev any) {
	formatter, err := g.customJsonParser(result)
	if err != nil {
		printer.Logf(logger.WarnLevel, "creating json formatter: %s", err)
		return nil
	}
	return func(ev any) {
		event := ev.(*types.Event)
		eventJson := formatter.FormatEntry(event)
		eventYaml, err := k8syaml.JSONToYAML([]byte(eventJson))
		if err != nil {
			printer.Logf(logger.WarnLevel, "converting json to yaml: %s", err)
			return
		}
		printer.Output(string(eventYaml))
	}
}

func (g *GadgetDesc) EventPrototype() any {
	return &types.Event{}
}

func init() {
	if experimental.Enabled() {
		gadgetregistry.Register(&GadgetDesc{})
	}
}<|MERGE_RESOLUTION|>--- conflicted
+++ resolved
@@ -44,11 +44,8 @@
 const (
 	ProgramContent  = "prog"
 	ParamDefinition = "definition"
-<<<<<<< HEAD
 	ParamWasm       = "wasm"
-=======
 	OCIImage        = "oci-image"
->>>>>>> 77c70b3a
 	printMapPrefix  = "print_"
 )
 
@@ -85,20 +82,18 @@
 			Description: "Gadget definition in yaml format",
 			TypeHint:    params.TypeBytes,
 		},
-<<<<<<< HEAD
 		{
 			Key:         ParamWasm,
 			Title:       "Wasm module",
 			Description: "Wasm user space module",
 			TypeHint:    params.TypeBytes,
-=======
+		},
 		// Hardcoded for now
 		{
 			Key:          "authfile",
 			Title:        "Auth file",
 			DefaultValue: oci_helper.DefaultAuthFile,
 			TypeHint:     params.TypeString,
->>>>>>> 77c70b3a
 		},
 	}
 }
@@ -475,110 +470,8 @@
 	return cols, nil
 }
 
-<<<<<<< HEAD
-//func (g *GadgetDesc) AddWasmColumns(params *params.Params, cols *columns.Columns[types.Event]) error {
-//	wasmProg := params.Get(ParamWasm).AsBytes()
-//
-//	// Choose the context to use for function calls.
-//	ctx := context.Background()
-//
-//	// Create a new WebAssembly Runtime.
-//	r := wazero.NewRuntime(ctx)
-//	// TODO: When to close?
-//	//defer r.Close(ctx) // This closes everything this Runtime created.
-//
-//	// Note: testdata/greet.go doesn't use WASI, but TinyGo needs it to
-//	// implement functions such as panic.
-//	wasi_snapshot_preview1.MustInstantiate(ctx, r)
-//
-//	// Instantiate a WebAssembly module that imports the "log" function defined
-//	// in "env" and exports "memory" and functions we'll use in this example.
-//	mod, err := r.Instantiate(ctx, wasmProg)
-//	if err != nil {
-//		return fmt.Errorf("instantiating module: %w", err)
-//	}
-//
-//	// These are undocumented, but exported. See tinygo-org/tinygo#2788
-//	malloc := mod.ExportedFunction("malloc")
-//	free := mod.ExportedFunction("free")
-//
-//	defs := mod.ExportedFunctionDefinitions()
-//
-//	for name, _ := range defs {
-//		if !strings.HasPrefix(name, "column_") {
-//			continue
-//		}
-//
-//		f := mod.ExportedFunction(name)
-//
-//		attrs := columns.Attributes{
-//			Name:    strings.TrimPrefix(name, "column_"),
-//			Width:   50,
-//			Visible: true,
-//			Order:   2000,
-//		}
-//
-//		err := cols.AddColumn(attrs, func(ev *types.Event) any {
-//			data := ev.RawData
-//			lenData := uint64(len(data))
-//
-//			results, err := malloc.Call(ctx, lenData)
-//			if err != nil {
-//				fmt.Printf("error: %v\n", err)
-//				return ""
-//			}
-//			inPtr := results[0]
-//			// This pointer is managed by TinyGo, but TinyGo is unaware of external usage.
-//			// So, we have to free it when finished
-//			defer free.Call(ctx, inPtr)
-//
-//			// The pointer is a linear memory offset, which is where we write the name.
-//			if !mod.Memory().Write(uint32(inPtr), data) {
-//				fmt.Printf("Memory.Write(%d, %d) out of range of memory size %d\n",
-//					inPtr, lenData, mod.Memory().Size())
-//				return ""
-//			}
-//
-//			// Finally, we get the greeting message "greet" printed. This shows how to
-//			// read-back something allocated by TinyGo.
-//			outPtrSize, err := f.Call(ctx, inPtr, lenData)
-//			if err != nil {
-//				fmt.Printf("f.Call error: %v\n", err)
-//				return ""
-//			}
-//
-//			outPtr := uint32(outPtrSize[0] >> 32)
-//			outSize := uint32(outPtrSize[0])
-//
-//			// This pointer is managed by TinyGo, but TinyGo is unaware of external usage.
-//			// So, we have to free it when finished
-//			if outPtr != 0 {
-//				defer free.Call(ctx, uint64(outPtr))
-//			}
-//
-//			// The pointer is a linear memory offset, which is where we write the name.
-//			bytes, ok := mod.Memory().Read(outPtr, outSize)
-//			if !ok {
-//				fmt.Printf("Memory.Read(%d, %d) out of range of memory size %d\n",
-//					outPtr, outSize, mod.Memory().Size())
-//			}
-//
-//			return string(bytes)
-//		})
-//		if err != nil {
-//			return fmt.Errorf("adding column: %w", err)
-//		}
-//	}
-//
-//	return nil
-//}
-
-func (g *GadgetDesc) CustomParser(params *params.Params, args []string) (parser.Parser, error) {
-	cols, err := g.getColumns(params, args)
-=======
 func (g *GadgetDesc) CustomParser(result *types.GadgetInfo) (parser.Parser, error) {
 	cols, err := g.getColumns(result)
->>>>>>> 77c70b3a
 	if err != nil {
 		return nil, fmt.Errorf("getting columns: %w", err)
 	}
