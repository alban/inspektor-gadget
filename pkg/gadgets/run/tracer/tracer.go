// Copyright 2023 The Inspektor Gadget authors
//
// Licensed under the Apache License, Version 2.0 (the "License");
// you may not use this file except in compliance with the License.
// You may obtain a copy of the License at
//
//     http://www.apache.org/licenses/LICENSE-2.0
//
// Unless required by applicable law or agreed to in writing, software
// distributed under the License is distributed on an "AS IS" BASIS,
// WITHOUT WARRANTIES OR CONDITIONS OF ANY KIND, either express or implied.
// See the License for the specific language governing permissions and
// limitations under the License.

//go:build !withoutebpf

package tracer

import (
	"errors"
	"fmt"
	"net"
	"os"
	"strings"
	"unsafe"

	"github.com/cilium/ebpf"
	"github.com/cilium/ebpf/btf"
	"github.com/cilium/ebpf/link"
	"github.com/cilium/ebpf/perf"
	"github.com/cilium/ebpf/ringbuf"
<<<<<<< HEAD
	beespec "github.com/solo-io/bumblebee/pkg/spec"
	"github.com/wapc/wapc-go"
	"github.com/wapc/wapc-go/engines/wazero"
	orascontent "oras.land/oras-go/pkg/content"
	"oras.land/oras-go/pkg/oras"
=======
>>>>>>> 77c70b3a

	gadgetcontext "github.com/inspektor-gadget/inspektor-gadget/pkg/gadget-context"
	"github.com/inspektor-gadget/inspektor-gadget/pkg/gadgets"
	"github.com/inspektor-gadget/inspektor-gadget/pkg/gadgets/internal/networktracer"
	"github.com/inspektor-gadget/inspektor-gadget/pkg/gadgets/internal/socketenricher"
	"github.com/inspektor-gadget/inspektor-gadget/pkg/gadgets/run/types"
	eventtypes "github.com/inspektor-gadget/inspektor-gadget/pkg/types"
)

// keep aligned with pkg/gadgets/common/types.h
type l3EndpointT struct {
	addr    [16]byte
	version uint8
	pad     [3]uint8 // manual padding to avoid issues between C and Go
}

type l4EndpointT struct {
	l3    l3EndpointT
	port  uint16
	proto uint16
}

type Config struct {
	// RegistryAuth orascontent.RegistryOptions
	ProgLocation string
	ProgContent  []byte
	WasmContent  []byte
	MountnsMap   *ebpf.Map
}

type Tracer struct {
	*networktracer.Tracer[types.Event]

	gadgetCtx gadgets.GadgetContext

	config        *Config
	eventCallback func(*types.Event)

	spec       *ebpf.CollectionSpec
	collection *ebpf.Collection
	// Type describing the format the gadget uses
	eventType *btf.Struct

	socketEnricher *socketenricher.SocketEnricher

<<<<<<< HEAD
	valueStruct   *btf.Struct
	ringbufReader *ringbuf.Reader
	perfReader    *perf.Reader
	//printMapValueSize uint32

	useAttacherInterface bool
=======
	// Printers related
	ringbufReader *ringbuf.Reader
	perfReader    *perf.Reader
>>>>>>> 77c70b3a

	links []link.Link

	wasmModule   wapc.Module
	wasmInstance wapc.Instance
}

type wasmHostCallContext struct {
	drop        bool
	l3Endpoints []types.L3Endpoint
	l4Endpoints []types.L4Endpoint
}

func (g *GadgetDesc) NewInstance() (gadgets.Gadget, error) {
	networkTracer, err := networktracer.NewTracer(
		types.Base,
		nil,
		//func(rawSample []byte, netns uint64) (*types.Event, error) {
		//	fmt.Printf("rawSample: %v, netns=%d\n", rawSample, netns)
		//	return &types.Event{}, nil
		//},
	)
	if err != nil {
		return nil, fmt.Errorf("creating network tracer: %w", err)
	}

	tracer := &Tracer{
		config: &Config{},
		Tracer: networkTracer,
	}
	return tracer, nil
}

func (t *Tracer) Init(gadgetCtx gadgets.GadgetContext) error {
	t.gadgetCtx = gadgetCtx
	return nil
}

// Close is needed because of the StartStopGadget interface
func (t *Tracer) Close() {
}

func (t *Tracer) Stop() {
	t.wasmModule.Close(context.Background())
	t.wasmInstance.Close(context.Background())

	if t.collection != nil {
		t.collection.Close()
		t.collection = nil
	}
	for _, l := range t.links {
		gadgets.CloseLink(l)
	}
	t.links = nil

	if t.ringbufReader != nil {
		t.ringbufReader.Close()
	}
	if t.perfReader != nil {
		t.perfReader.Close()
	}
	if t.socketEnricher != nil {
		t.socketEnricher.Close()
	}
}

<<<<<<< HEAD
func (t *Tracer) installTracer() error {
	// Load wasm module
	ctx := context.Background()
	engine := wazero.Engine()

	host := func(ctx context.Context, binding, namespace, operation string, payload []byte) ([]byte, error) {
		cookie := ctx.Value("event").(*wasmHostCallContext)
		switch binding {
		case "ig":
			switch namespace {
			case "event":
				switch operation {
				case "drop":
					cookie.drop = true
					return nil, nil
				case "lookup_endpoints":
					for _, e := range cookie.l4Endpoints {
						if e.Name == string(payload) {
							return []byte(fmt.Sprintf("%d", e.Port)), nil
						}
					}
					return nil, fmt.Errorf("endpoint %q not found", string(payload))
				}
			}
		}
		t.gadgetCtx.Logger().Warnf("HostCall for %s/%s/%s not implemented", binding, namespace, operation)

		return nil, fmt.Errorf("HostCall for %s/%s/%s not implemented", binding, namespace, operation)
	}
	var err error
	t.wasmModule, err = engine.New(ctx, host, t.config.WasmContent, &wapc.ModuleConfig{
		Logger: func(msg string) {
			t.gadgetCtx.Logger().Info(msg)
		},
		Stdout: os.Stdout,
		Stderr: os.Stderr,
	})
	if err != nil {
		return fmt.Errorf("creating wasm module: %w", err)
	}
	t.wasmInstance, err = t.wasmModule.Instantiate(ctx)
	if err != nil {
		return fmt.Errorf("instantiating wasm module: %w", err)
	}

	// Load the spec
	t.spec, err = loadSpec(t.config.ProgContent)
	if err != nil {
		return err
	}

	mapReplacements := map[string]*ebpf.Map{}
	consts := map[string]interface{}{}

	printMap, err := getPrintMap(t.spec)
	if err != nil {
		return fmt.Errorf("get print map: %w", err)
=======
func (t *Tracer) handlePrintMap() (*ebpf.MapSpec, error) {
	// If the gadget doesn't provide a map it's not an error becuase it could provide other ways
	// to output data
	printMap := getPrintMap(t.spec)
	if printMap == nil {
		return nil, nil
>>>>>>> 77c70b3a
	}

	eventType, ok := printMap.Value.(*btf.Struct)
	if !ok {
		return nil, fmt.Errorf("BPF map %q does not have BTF info for values", printMap.Name)
	}
	t.eventType = eventType

<<<<<<< HEAD
	// Almost same hack as in bumblebee/pkg/loader/loader.go
	//t.printMapValueSize = printMap.ValueSize
=======
	// Almost same hack as in https://github.com/solo-io/bumblebee/blob/c2422b5bab66754b286d062317e244f02a431dac/pkg/loader/loader.go#L114-L120
	// TODO: Remove it?
>>>>>>> 77c70b3a
	switch printMap.Type {
	case ebpf.RingBuf:
		printMap.ValueSize = 0
	case ebpf.PerfEventArray:
		printMap.KeySize = 4
		printMap.ValueSize = 4
	}

	return printMap, nil
}

func (t *Tracer) installTracer() error {
	// Load the spec
	var err error
	t.spec, err = loadSpec(t.config.ProgContent)
	if err != nil {
		return err
	}

	mapReplacements := map[string]*ebpf.Map{}
	consts := map[string]interface{}{}

	printMap, err := t.handlePrintMap()
	if err != nil {
		return fmt.Errorf("handling print_ programs: %w", err)
	}

	if t.eventType == nil {
		return fmt.Errorf("the gadget doesn't provide event type information")
	}

	// Handle special maps like mount ns filter, socket enricher, etc.
	for _, m := range t.spec.Maps {
		switch m.Name {
		// Only create socket enricher if this is used by the tracer
		case socketenricher.SocketsMapName:
			t.socketEnricher, err = socketenricher.NewSocketEnricher()
			if err != nil {
				// Containerized gadgets require a kernel with BTF
				return fmt.Errorf("creating socket enricher: %w", err)
			}
			mapReplacements[socketenricher.SocketsMapName] = t.socketEnricher.SocketsMap()
		// Replace filter mount ns map
		case gadgets.MntNsFilterMapName:
			if t.config.MountnsMap == nil {
				break
			}

			mapReplacements[gadgets.MntNsFilterMapName] = t.config.MountnsMap
			consts[gadgets.FilterByMntNsName] = true
		}
	}

	if err := t.spec.RewriteConstants(consts); err != nil {
		return fmt.Errorf("rewriting constants: %w", err)
	}

	// Load the ebpf objects
	opts := ebpf.CollectionOptions{
		MapReplacements: mapReplacements,
	}
	t.collection, err = ebpf.NewCollectionWithOptions(t.spec, opts)
	if err != nil {
		return fmt.Errorf("create BPF collection: %w", err)
	}

	// Some logic before loading the programs
	if printMap != nil {
		m := t.collection.Maps[printMap.Name]
		switch m.Type() {
		case ebpf.RingBuf:
			t.ringbufReader, err = ringbuf.NewReader(t.collection.Maps[printMap.Name])
		case ebpf.PerfEventArray:
			t.perfReader, err = perf.NewReader(t.collection.Maps[printMap.Name], gadgets.PerfBufferPages*os.Getpagesize())
		}
		if err != nil {
			return fmt.Errorf("create BPF map reader: %w", err)
		}
	}

	// Attach programs
	for progName, p := range t.spec.Programs {
		if p.Type == ebpf.Kprobe && strings.HasPrefix(p.SectionName, "kprobe/") {
			l, err := link.Kprobe(p.AttachTo, t.collection.Programs[progName], nil)
			if err != nil {
				return fmt.Errorf("attach BPF program %q: %w", progName, err)
			}
			t.links = append(t.links, l)
		} else if p.Type == ebpf.Kprobe && strings.HasPrefix(p.SectionName, "kretprobe/") {
			l, err := link.Kretprobe(p.AttachTo, t.collection.Programs[progName], nil)
			if err != nil {
				return fmt.Errorf("attach BPF program %q: %w", progName, err)
			}
			t.links = append(t.links, l)
		} else if p.Type == ebpf.TracePoint && strings.HasPrefix(p.SectionName, "tracepoint/") {
			parts := strings.Split(p.AttachTo, "/")
			l, err := link.Tracepoint(parts[0], parts[1], t.collection.Programs[progName], nil)
			if err != nil {
				return fmt.Errorf("attach BPF program %q: %w", progName, err)
			}
			t.links = append(t.links, l)
		} else if p.Type == ebpf.SocketFilter && strings.HasPrefix(p.SectionName, "socket") {
			if t.useAttacherInterface {
				return fmt.Errorf("several socket filters found, only one is supported")
			}
			t.useAttacherInterface = true
			err := t.Tracer.AttachProg(t.collection.Programs[progName])
			if err != nil {
				return fmt.Errorf("attaching ebpf program to dispatcher: %w", err)
			}
		}
	}

	return nil
}

// processEventFunc returns a callback that parses a binary encoded event in data, enriches and
// returns it.
func (t *Tracer) processEventFunc(gadgetCtx gadgets.GadgetContext) func(data []byte) *types.Event {
	typ := t.eventType

	var mntNsIdstart uint32
	mountNsIdFound := false

	type endpointType int

	const (
		U endpointType = iota
		L3
		L4
	)

	type endpointDef struct {
		name  string
		start uint32
		typ   endpointType
	}

	endpointDefs := []endpointDef{}

	type wasmStringDef struct {
		name  string
		start uint32
		size  uint32
	}

	wasmStringDefs := []wasmStringDef{}

	// The same same data structure is always sent, so we can precalculate the offsets for
	// different fields like mount ns id, endpoints, etc.
	for _, member := range typ.Members {
		switch member.Type.TypeName() {
		case gadgets.MntNsIdTypeName:
			typDef, ok := member.Type.(*btf.Typedef)
			if !ok {
				continue
			}

			underlying, err := getUnderlyingType(typDef)
			if err != nil {
				continue
			}

			intM, ok := underlying.(*btf.Int)
			if !ok {
				continue
			}

			if intM.Size != 8 {
				continue
			}

			mntNsIdstart = member.Offset.Bytes()
			mountNsIdFound = true
		case gadgets.L3EndpointTypeName:
			typ, ok := member.Type.(*btf.Struct)
			if !ok {
				gadgetCtx.Logger().Warn("%s is not a struct", member.Name)
				continue
			}
			if typ.Size != uint32(unsafe.Sizeof(l3EndpointT{})) {
				gadgetCtx.Logger().Warn("%s is not the expected size", member.Name)
				continue
			}
			e := endpointDef{name: member.Name, start: member.Offset.Bytes(), typ: L3}
			endpointDefs = append(endpointDefs, e)
		case gadgets.L4EndpointTypeName:
			typ, ok := member.Type.(*btf.Struct)
			if !ok {
				gadgetCtx.Logger().Warn("%s is not a struct", member.Name)
				continue
			}
			if typ.Size != uint32(unsafe.Sizeof(l4EndpointT{})) {
				gadgetCtx.Logger().Warn("%s is not the expected size", member.Name)
				continue
			}
			e := endpointDef{name: member.Name, start: member.Offset.Bytes(), typ: L4}
			endpointDefs = append(endpointDefs, e)

		case gadgets.WasmStringTypeName:
			typDef, ok := member.Type.(*btf.Typedef)
			if !ok {
				continue
			}

			underlying, err := getUnderlyingType(typDef)
			if err != nil {
				continue
			}

			arrayM, ok := underlying.(*btf.Array)
			if !ok {
				continue
			}
			memberTypedef, ok := arrayM.Type.(*btf.Typedef)
			var underlyingM btf.Type
			if ok {
				underlyingM, err = getUnderlyingType(memberTypedef)
				if err != nil {
					continue
				}
			} else {
				underlyingM = arrayM.Type
			}

			arrayT, ok := underlyingM.(*btf.Int)
			if !ok {
				continue
			}

			w := wasmStringDef{
				name:  member.Name,
				start: member.Offset.Bytes(),
				size:  arrayM.Nelems * arrayT.Size,
			}
			wasmStringDefs = append(wasmStringDefs, w)
		}
	}

<<<<<<< HEAD
	for {
		var rawSample []byte

		if t.ringbufReader != nil {
			record, err := t.ringbufReader.Read()
			if err != nil {
				if errors.Is(err, ringbuf.ErrClosed) {
					// nothing to do, we're done
					return
				}
				gadgetCtx.Logger().Errorf("read ring buffer: %w", err)
				return
			}
			rawSample = record.RawSample
		} else if t.perfReader != nil {
			record, err := t.perfReader.Read()
			if err != nil {
				if errors.Is(err, perf.ErrClosed) {
					return
				}
				gadgetCtx.Logger().Errorf("read perf ring buffer: %w", err)
				return
			}

			if record.LostSamples != 0 {
				gadgetCtx.Logger().Warnf("lost %d samples", record.LostSamples)
				continue
			}
			rawSample = record.RawSample
		}

		// TODO: this check is not valid for all cases. For instance trace exec sends a variable length
		//if uint32(len(rawSample)) < t.printMapValueSize {
		//	gadgetCtx.Logger().Errorf("read ring buffer: len(RawSample)=%d!=%d",
		//		len(rawSample), t.printMapValueSize)
		//	return
		//}

		// data will be decoded in the client
		data := rawSample //[:t.printMapValueSize]

=======
	return func(data []byte) *types.Event {
>>>>>>> 77c70b3a
		// get mnt_ns_id for enriching the event
		mtn_ns_id := uint64(0)
		if mountNsIdFound {
			mtn_ns_id = *(*uint64)(unsafe.Pointer(&data[mntNsIdstart]))
		}

		// enrich endpoints
		l3endpoints := []types.L3Endpoint{}
		l4endpoints := []types.L4Endpoint{}

		for _, endpoint := range endpointDefs {
			endpointC := (*l3EndpointT)(unsafe.Pointer(&data[endpoint.start]))
			var size int
			switch endpointC.version {
			case 4:
				size = 4
			case 6:
				size = 16
			default:
				gadgetCtx.Logger().Warnf("bad IP version received: %d", endpointC.version)
				continue
			}

			ipBytes := make(net.IP, size)
			copy(ipBytes, endpointC.addr[:])

			l3endpoint := eventtypes.L3Endpoint{
				Addr:    ipBytes.String(),
				Version: endpointC.version,
			}

			switch endpoint.typ {
			case L3:
				endpoint := types.L3Endpoint{
					Name:       endpoint.name,
					L3Endpoint: l3endpoint,
				}
				l3endpoints = append(l3endpoints, endpoint)
			case L4:
				l4EndpointC := (*l4EndpointT)(unsafe.Pointer(&data[endpoint.start]))
				endpoint := types.L4Endpoint{
					Name: endpoint.name,
					L4Endpoint: eventtypes.L4Endpoint{
						L3Endpoint: l3endpoint,
						Port:       l4EndpointC.port,
						Proto:      l4EndpointC.proto,
					},
				}
				l4endpoints = append(l4endpoints, endpoint)
			}
		}

<<<<<<< HEAD
		wasmStrings := []string{}
		cookie := wasmHostCallContext{
			l3Endpoints: l3endpoints,
			l4Endpoints: l4endpoints,
		}
		for _, wStr := range wasmStringDefs {
			inputBuffer := make([]byte, wStr.size)
			copy(inputBuffer, data[wStr.start:wStr.start+wStr.size])

			ctx := context.WithValue(
				t.gadgetCtx.Context(),
				"event",
				&cookie)
			result, err := t.wasmInstance.Invoke(ctx,
				"column_"+wStr.name, []byte(inputBuffer))
			if err != nil {
				wasmStrings = append(wasmStrings, fmt.Errorf("invoking wasm function: %w", err).Error())
				continue
			}
			wasmStrings = append(wasmStrings, string(result))
		}
		if !cookie.drop {
			event := types.Event{
				Event: eventtypes.Event{
					Type: eventtypes.NORMAL,
				},
				WithMountNsID: eventtypes.WithMountNsID{MountNsID: mtn_ns_id},
				RawData:       data,
				L3Endpoints:   l3endpoints,
				L4Endpoints:   l4endpoints,
				WasmStrings:   wasmStrings,
			}

			t.eventCallback(&event)
		}
=======
		return &types.Event{
			Event: eventtypes.Event{
				Type: eventtypes.NORMAL,
			},
			WithMountNsID: eventtypes.WithMountNsID{MountNsID: mtn_ns_id},
			RawData:       data,
			L3Endpoints:   l3endpoints,
			L4Endpoints:   l4endpoints,
		}
	}
}

func (t *Tracer) runPrint(gadgetCtx gadgets.GadgetContext) {
	cb := t.processEventFunc(gadgetCtx)

	for {
		var rawSample []byte

		if t.ringbufReader != nil {
			record, err := t.ringbufReader.Read()
			if err != nil {
				if errors.Is(err, ringbuf.ErrClosed) {
					// nothing to do, we're done
					return
				}
				gadgetCtx.Logger().Errorf("read ring buffer: %w", err)
				return
			}
			rawSample = record.RawSample
		} else if t.perfReader != nil {
			record, err := t.perfReader.Read()
			if err != nil {
				if errors.Is(err, perf.ErrClosed) {
					return
				}
				gadgetCtx.Logger().Errorf("read perf ring buffer: %w", err)
				return
			}

			if record.LostSamples != 0 {
				gadgetCtx.Logger().Warnf("lost %d samples", record.LostSamples)
				continue
			}
			rawSample = record.RawSample
		}

		ev := cb(rawSample)
		t.eventCallback(ev)
>>>>>>> 77c70b3a
	}
}

func (t *Tracer) Run(gadgetCtx gadgets.GadgetContext) error {
	var err error

	params := gadgetCtx.GadgetParams()
	args := gadgetCtx.Args()
	t.config.ProgContent, _, err = getProgAndDefinition(params, args)
	if err != nil {
		return fmt.Errorf("get ebpf program: %w", err)
	}

	if len(params.Get(ParamWasm).AsBytes()) != 0 {
		t.config.WasmContent = params.Get(ParamWasm).AsBytes()
	}

	if err := t.installTracer(); err != nil {
		t.Stop()
		return fmt.Errorf("install tracer: %w", err)
	}

	if t.perfReader != nil || t.ringbufReader != nil {
		go t.runPrint(gadgetCtx)
	}
	gadgetcontext.WaitForTimeoutOrDone(gadgetCtx)

	return nil
}

func (t *Tracer) SetMountNsMap(mountnsMap *ebpf.Map) {
	t.config.MountnsMap = mountnsMap
}

func (t *Tracer) SetEventHandler(handler any) {
	nh, ok := handler.(func(ev *types.Event))
	if !ok {
		panic("event handler invalid")
	}
	t.eventCallback = nh

	if t.Tracer != nil {
		t.Tracer.SetEventHandler(handler)
	}
}<|MERGE_RESOLUTION|>--- conflicted
+++ resolved
@@ -17,6 +17,7 @@
 package tracer
 
 import (
+	"context"
 	"errors"
 	"fmt"
 	"net"
@@ -29,14 +30,8 @@
 	"github.com/cilium/ebpf/link"
 	"github.com/cilium/ebpf/perf"
 	"github.com/cilium/ebpf/ringbuf"
-<<<<<<< HEAD
-	beespec "github.com/solo-io/bumblebee/pkg/spec"
 	"github.com/wapc/wapc-go"
 	"github.com/wapc/wapc-go/engines/wazero"
-	orascontent "oras.land/oras-go/pkg/content"
-	"oras.land/oras-go/pkg/oras"
-=======
->>>>>>> 77c70b3a
 
 	gadgetcontext "github.com/inspektor-gadget/inspektor-gadget/pkg/gadget-context"
 	"github.com/inspektor-gadget/inspektor-gadget/pkg/gadgets"
@@ -82,18 +77,13 @@
 
 	socketEnricher *socketenricher.SocketEnricher
 
-<<<<<<< HEAD
-	valueStruct   *btf.Struct
-	ringbufReader *ringbuf.Reader
-	perfReader    *perf.Reader
-	//printMapValueSize uint32
-
-	useAttacherInterface bool
-=======
+	valueStruct *btf.Struct
+
 	// Printers related
 	ringbufReader *ringbuf.Reader
 	perfReader    *perf.Reader
->>>>>>> 77c70b3a
+
+	useAttacherInterface bool
 
 	links []link.Link
 
@@ -160,7 +150,33 @@
 	}
 }
 
-<<<<<<< HEAD
+func (t *Tracer) handlePrintMap() (*ebpf.MapSpec, error) {
+	// If the gadget doesn't provide a map it's not an error becuase it could provide other ways
+	// to output data
+	printMap := getPrintMap(t.spec)
+	if printMap == nil {
+		return nil, nil
+	}
+
+	eventType, ok := printMap.Value.(*btf.Struct)
+	if !ok {
+		return nil, fmt.Errorf("BPF map %q does not have BTF info for values", printMap.Name)
+	}
+	t.eventType = eventType
+
+	// Almost same hack as in https://github.com/solo-io/bumblebee/blob/c2422b5bab66754b286d062317e244f02a431dac/pkg/loader/loader.go#L114-L120
+	// TODO: Remove it?
+	switch printMap.Type {
+	case ebpf.RingBuf:
+		printMap.ValueSize = 0
+	case ebpf.PerfEventArray:
+		printMap.KeySize = 4
+		printMap.ValueSize = 4
+	}
+
+	return printMap, nil
+}
+
 func (t *Tracer) installTracer() error {
 	// Load wasm module
 	ctx := context.Background()
@@ -215,54 +231,6 @@
 	mapReplacements := map[string]*ebpf.Map{}
 	consts := map[string]interface{}{}
 
-	printMap, err := getPrintMap(t.spec)
-	if err != nil {
-		return fmt.Errorf("get print map: %w", err)
-=======
-func (t *Tracer) handlePrintMap() (*ebpf.MapSpec, error) {
-	// If the gadget doesn't provide a map it's not an error becuase it could provide other ways
-	// to output data
-	printMap := getPrintMap(t.spec)
-	if printMap == nil {
-		return nil, nil
->>>>>>> 77c70b3a
-	}
-
-	eventType, ok := printMap.Value.(*btf.Struct)
-	if !ok {
-		return nil, fmt.Errorf("BPF map %q does not have BTF info for values", printMap.Name)
-	}
-	t.eventType = eventType
-
-<<<<<<< HEAD
-	// Almost same hack as in bumblebee/pkg/loader/loader.go
-	//t.printMapValueSize = printMap.ValueSize
-=======
-	// Almost same hack as in https://github.com/solo-io/bumblebee/blob/c2422b5bab66754b286d062317e244f02a431dac/pkg/loader/loader.go#L114-L120
-	// TODO: Remove it?
->>>>>>> 77c70b3a
-	switch printMap.Type {
-	case ebpf.RingBuf:
-		printMap.ValueSize = 0
-	case ebpf.PerfEventArray:
-		printMap.KeySize = 4
-		printMap.ValueSize = 4
-	}
-
-	return printMap, nil
-}
-
-func (t *Tracer) installTracer() error {
-	// Load the spec
-	var err error
-	t.spec, err = loadSpec(t.config.ProgContent)
-	if err != nil {
-		return err
-	}
-
-	mapReplacements := map[string]*ebpf.Map{}
-	consts := map[string]interface{}{}
-
 	printMap, err := t.handlePrintMap()
 	if err != nil {
 		return fmt.Errorf("handling print_ programs: %w", err)
@@ -480,51 +448,7 @@
 		}
 	}
 
-<<<<<<< HEAD
-	for {
-		var rawSample []byte
-
-		if t.ringbufReader != nil {
-			record, err := t.ringbufReader.Read()
-			if err != nil {
-				if errors.Is(err, ringbuf.ErrClosed) {
-					// nothing to do, we're done
-					return
-				}
-				gadgetCtx.Logger().Errorf("read ring buffer: %w", err)
-				return
-			}
-			rawSample = record.RawSample
-		} else if t.perfReader != nil {
-			record, err := t.perfReader.Read()
-			if err != nil {
-				if errors.Is(err, perf.ErrClosed) {
-					return
-				}
-				gadgetCtx.Logger().Errorf("read perf ring buffer: %w", err)
-				return
-			}
-
-			if record.LostSamples != 0 {
-				gadgetCtx.Logger().Warnf("lost %d samples", record.LostSamples)
-				continue
-			}
-			rawSample = record.RawSample
-		}
-
-		// TODO: this check is not valid for all cases. For instance trace exec sends a variable length
-		//if uint32(len(rawSample)) < t.printMapValueSize {
-		//	gadgetCtx.Logger().Errorf("read ring buffer: len(RawSample)=%d!=%d",
-		//		len(rawSample), t.printMapValueSize)
-		//	return
-		//}
-
-		// data will be decoded in the client
-		data := rawSample //[:t.printMapValueSize]
-
-=======
 	return func(data []byte) *types.Event {
->>>>>>> 77c70b3a
 		// get mnt_ns_id for enriching the event
 		mtn_ns_id := uint64(0)
 		if mountNsIdFound {
@@ -577,7 +501,6 @@
 			}
 		}
 
-<<<<<<< HEAD
 		wasmStrings := []string{}
 		cookie := wasmHostCallContext{
 			l3Endpoints: l3endpoints,
@@ -599,21 +522,10 @@
 			}
 			wasmStrings = append(wasmStrings, string(result))
 		}
-		if !cookie.drop {
-			event := types.Event{
-				Event: eventtypes.Event{
-					Type: eventtypes.NORMAL,
-				},
-				WithMountNsID: eventtypes.WithMountNsID{MountNsID: mtn_ns_id},
-				RawData:       data,
-				L3Endpoints:   l3endpoints,
-				L4Endpoints:   l4endpoints,
-				WasmStrings:   wasmStrings,
-			}
-
-			t.eventCallback(&event)
-		}
-=======
+		if cookie.drop {
+			return nil
+		}
+
 		return &types.Event{
 			Event: eventtypes.Event{
 				Type: eventtypes.NORMAL,
@@ -622,6 +534,7 @@
 			RawData:       data,
 			L3Endpoints:   l3endpoints,
 			L4Endpoints:   l4endpoints,
+			WasmStrings:   wasmStrings,
 		}
 	}
 }
@@ -662,7 +575,6 @@
 
 		ev := cb(rawSample)
 		t.eventCallback(ev)
->>>>>>> 77c70b3a
 	}
 }
 
