--- conflicted
+++ resolved
@@ -34,27 +34,7 @@
 	"github.com/inspektor-gadget/inspektor-gadget/pkg/types"
 )
 
-<<<<<<< HEAD
-=======
 const (
-	PinPath = "/sys/fs/bpf/gadget"
-
-	// The Trace custom resource is preferably in the "gadget" namespace
-	TraceDefaultNamespace = "gadget"
-
-	PerfBufferPages = 64
-
-	// bpf_ktime_get_boot_ns()'s func id as defined in Linux API
-	// https://github.com/torvalds/linux/blob/v6.2-rc1/include/uapi/linux/bpf.h#L5614
-	BpfKtimeGetBootNsFuncID = 125
-
-	// Constant used to enable filtering by mount namespace inode id in eBPF.
-	// Keep in sync with variable defined in pkg/gadgets/common/mntns_filter.h.
-	FilterByMntNsName = "gadget_filter_by_mntns"
-
-	// Name of the map that stores the mount namespace inode id to filter on.
-	// Keep in sync with name used in pkg/gadgets/common/mntns_filter.h.
-	MntNsFilterMapName = "gadget_mntns_filter_map"
 
 	// Constant used to enable filtering by cgroup id in eBPF.
 	// Keep in sync with variable defined in pkg/gadgets/common/cgroup_filter.h.
@@ -65,7 +45,6 @@
 	CgroupFilterMapName = "gadget_cgroup_filter_map"
 )
 
->>>>>>> 4ee22a5d
 // CloseLink closes l if it's not nil and returns nil
 func CloseLink(l link.Link) link.Link {
 	if l != nil {
